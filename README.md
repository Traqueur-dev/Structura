--- conflicted
+++ resolved
@@ -10,7 +10,6 @@
 - 🏗️ **Nested configurations**: Support for complex, hierarchical settings
 - 📋 **Collections support**: Lists, Sets, and Maps with generic type safety
 - 🔄 **Enum integration**: Special support for configuration enums
-- 🎭 **Polymorphic interfaces**: Automatic type resolution based on YAML keys for plugin systems
 - 🔀 **Automatic type conversion**: Smart conversion between compatible types
 - 🎨 **Kebab-case mapping**: Automatic camelCase ↔ kebab-case field name conversion
 - ⚡ **Zero dependencies**: Only optional SnakeYAML for YAML parsing
@@ -182,129 +181,6 @@
 // config.debugMode() returns true
 ```
 
-<<<<<<< HEAD
-### Polymorphic Interfaces 🎭
-
-**NEW!** Structura supports polymorphic configuration through interfaces and registries, perfect for plugin systems, database drivers, or any scenario where you need different implementations based on YAML content.
-
-#### Setting Up Polymorphic Interfaces
-
-1. **Define your polymorphic interface**:
-
-```java
-@Polymorphic(key = "type")  // Field name that determines the implementation
-public interface DatabaseConfig extends Loadable {
-    String getHost();
-    int getPort();
-}
-```
-
-2. **Create concrete implementations**:
-
-```java
-public record MySQLConfig(
-    @DefaultString("localhost") String host,
-    @DefaultInt(3306) int port,
-    @DefaultString("mysql") String driver,
-    @DefaultBool(true) boolean useSSL
-) implements DatabaseConfig {
-    @Override public String getHost() { return host; }
-    @Override public int getPort() { return port; }
-}
-
-public record PostgreSQLConfig(
-    @DefaultString("localhost") String host,
-    @DefaultInt(5432) int port,
-    @DefaultString("postgresql") String driver,
-    @DefaultBool(false) boolean ssl
-) implements DatabaseConfig {
-    @Override public String getHost() { return host; }
-    @Override public int getPort() { return port; }
-}
-
-public record MongoConfig(
-    @DefaultString("localhost") String host,
-    @DefaultInt(27017) int port,
-    @DefaultString("admin") String authDatabase
-) implements DatabaseConfig {
-    @Override public String getHost() { return host; }
-    @Override public int getPort() { return port; }
-}
-```
-
-3. **Register implementations**:
-
-```java
-// One-time setup (typically in a static block or startup code)
-PolymorphicRegistry.create(DatabaseConfig.class, registry -> {
-    registry.register("mysql", MySQLConfig.class);
-    registry.register("postgresql", PostgreSQLConfig.class);
-    registry.register("mongodb", MongoConfig.class);
-});
-```
-
-4. **Use in your configuration**:
-
-```java
-public record AppConfig(
-    String appName,
-    DatabaseConfig database,              // Polymorphic interface
-    List<DatabaseConfig> backupDatabases  // Collections work too!
-) implements Loadable {}
-```
-
-#### YAML Configuration
-
-```yaml
-app-name: "MyApp"
-database:
-  type: "mysql"              # This determines the implementation
-  host: "prod.mysql.com"
-  port: 3306
-  use-ssl: true
-  driver: "com.mysql.cj.jdbc.Driver"
-
-backup-databases:
-  - type: "postgresql"       # Different implementation
-    host: "backup.postgres.com"
-    port: 5432
-    ssl: true
-  - type: "mongodb"          # Another implementation
-    host: "backup.mongo.com"
-    port: 27017
-    auth-database: "backup"
-```
-
-#### Automatic Type Resolution
-
-```java
-AppConfig config = Structura.parse(yaml, AppConfig.class);
-
-// config.database() is automatically a MySQLConfig instance
-MySQLConfig mysql = (MySQLConfig) config.database();
-System.out.println("MySQL driver: " + mysql.driver());
-
-// config.backupDatabases() contains PostgreSQLConfig and MongoConfig instances
-PostgreSQLConfig postgres = (PostgreSQLConfig) config.backupDatabases().get(0);
-MongoConfig mongo = (MongoConfig) config.backupDatabases().get(1);
-```
-
-#### Advanced Polymorphic Features
-
-- **Custom key names**: Use `@Polymorphic(key = "provider")` for different field names
-- **Auto-naming**: `registry.register(MySQLConfig.class)` uses lowercased class name
-- **Type safety**: Compile-time guarantees that implementations match the interface
-- **Error handling**: Clear messages showing available types when resolution fails
-- **Default values**: All `@Default*` annotations work in polymorphic implementations
-
-#### Use Cases
-
-- **Database drivers**: Switch between MySQL, PostgreSQL, MongoDB based on configuration
-- **Payment providers**: Different implementations for Stripe, PayPal, etc.
-- **Logging backends**: File, console, remote logging with different configurations
-- **Plugin systems**: Load different plugin implementations based on type
-- **Cloud providers**: AWS, Azure, GCP with provider-specific settings
-=======
 #### Recursive Key Mapping
 
 Key mapping works at any nesting level:
@@ -351,7 +227,6 @@
 - **Works recursively**: Each nesting level can have its own key mappings
 - **Compatible with defaults**: Key fields can use default value annotations
 - **Type safety**: Automatic conversion between YAML keys and field types
->>>>>>> 1445a293
 
 ### Optional Fields
 
@@ -457,7 +332,7 @@
     @DefaultString("MyApplication") String appName,
     @DefaultString("1.0.0") String version,
     ServerConfig server,
-    DatabaseConfig database,      // Polymorphic interface
+    DatabaseConfig database,
     @Options(optional = true) List<String> features,
     @Options(optional = true) Map<String, String> customProperties
 ) implements Loadable {}
@@ -469,9 +344,6 @@
     @DefaultString("/") String contextPath
 ) implements Loadable {}
 
-<<<<<<< HEAD
-// DatabaseConfig is the polymorphic interface from examples above
-=======
 public record DatabaseConfig(
     String url,
     String username,
@@ -479,7 +351,6 @@
     @DefaultInt(10) int maxConnections,
     @DefaultLong(5000L) long connectionTimeout
 ) implements Loadable {}
->>>>>>> 1445a293
 ```
 
 ```yaml
@@ -492,12 +363,11 @@
   enable-ssl: true
   context-path: "/api/v1"
 database:
-  type: "postgresql"  # Polymorphic resolution
-  host: "db.example.com"
-  port: 5432
-  database: "myapp"
+  url: "jdbc:postgresql://db.example.com:5432/myapp"
   username: "app_user"
   password: "secure_password"
+  max-connections: 20
+  connection-timeout: 10000
 features:
   - "feature-a"
   - "feature-b"
@@ -507,62 +377,6 @@
   logging.level: "INFO"
 ```
 
-### Plugin System Example
-
-```java
-@Polymorphic(key = "provider")
-public interface PaymentProvider extends Loadable {
-    String getName();
-    boolean processPayment(BigDecimal amount);
-}
-
-public record StripeProvider(
-    @DefaultString("Stripe") String name,
-    String apiKey,
-    @DefaultBool(false) boolean testMode
-) implements PaymentProvider {
-    @Override public String getName() { return name; }
-    @Override public boolean processPayment(BigDecimal amount) { /* implementation */ }
-}
-
-public record PayPalProvider(
-    @DefaultString("PayPal") String name,
-    String clientId,
-    String clientSecret
-) implements PaymentProvider {
-    @Override public String getName() { return name; }
-    @Override public boolean processPayment(BigDecimal amount) { /* implementation */ }
-}
-
-// Setup
-PolymorphicRegistry.create(PaymentProvider.class, registry -> {
-    registry.register("stripe", StripeProvider.class);
-    registry.register("paypal", PayPalProvider.class);
-});
-
-// Configuration
-public record PaymentConfig(
-    PaymentProvider primaryProvider,
-    List<PaymentProvider> fallbackProviders
-) implements Loadable {}
-```
-
-```yaml
-# payment.yml
-primary-provider:
-  provider: "stripe"
-  api-key: "sk_live_..."
-  test-mode: false
-
-fallback-providers:
-  - provider: "paypal"
-    client-id: "paypal_client_..."
-    client-secret: "paypal_secret_..."
-  - provider: "stripe"
-    api-key: "sk_test_..."
-    test-mode: true
-```
-
 ## 🎮 API Reference
 
 ### Main API Class: `Structura`
@@ -588,34 +402,9 @@
 
 // Load enum from resources
 <E extends Enum<E> & Loadable> void loadEnumFromResource(String resourcePath, Class<E> enumClass)
-<<<<<<< HEAD
-```
-
-### Polymorphic Registry API
-
-```java
-// Create and configure a registry
-PolymorphicRegistry.create(InterfaceClass.class, registry -> {
-    registry.register("key", ImplementationClass.class);
-    registry.register(AutoNamedClass.class); // Uses lowercased class name
-});
-
-// Retrieve an existing registry
-PolymorphicRegistry<InterfaceClass> registry = PolymorphicRegistry.get(InterfaceClass.class);
-
-// Check available implementations
-Set<String> availableTypes = registry.availableNames();
-Optional<Class<? extends InterfaceClass>> impl = registry.get("key");
-=======
->>>>>>> 1445a293
 ```
 
 ### Annotations
-
-#### `@Polymorphic`
-```java
-@Polymorphic(key = "type")  // Default: "type"
-```
 
 #### `@Options`
 ```java
@@ -654,8 +443,6 @@
 - Invalid YAML syntax
 - File not found
 - Invalid enum values
-- **Unknown polymorphic types with available options listed**
-- **Missing polymorphic type keys**
 
 ## 🧪 Testing
 
